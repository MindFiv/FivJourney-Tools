--- conflicted
+++ resolved
@@ -34,10 +34,7 @@
     "greenlet>=3.0.0",
     "alembic>=1.12.1",
     "psycopg[binary,pool]>=3.2.0",  # PostgreSQL adapter
-<<<<<<< HEAD
-=======
     "asyncpg>=0.29.0",  # Async PostgreSQL driver
->>>>>>> 7d2bd35b
     "python-multipart>=0.0.6",
     "python-jose[cryptography]>=3.3.0",
     "passlib[bcrypt]>=1.7.4",
